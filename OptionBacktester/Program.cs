﻿// This program backtest complex option positions
// It uses option price data from CBOE Datashop
// it gets SP500 dividend yield data from Quandl
// It gets Risk Free Interest rates from FRED
// It uses my modified version of Jaeckel's Lets Be Rational C++ program to compute option greeks

// This product uses the FRED® API but is not endorsed or certified by the Federal Reserve Bank of St. Louis

#define NO_CALLS
#define ONLY25STRIKES
#undef PARFOR_READDATA
#undef PARFOR_ANALYZE

using System;
using System.Collections.Generic;
using System.IO;
using System.IO.Compression;
using System.Threading.Tasks;
using LetsBeRationalLib;
using System.Globalization;
using System.Diagnostics;
using System.Linq;
<<<<<<< HEAD
using Npgsql; // for postgres
=======
using ReadFredTreasuryRates;
>>>>>>> 00425399

namespace OptionBacktester
{
    using StrikeIndex = SortedList<int, OptionData>; // index is strike
    using DeltaIndex = SortedList<int, OptionData>; // index is delta*10000, a delta of -0.05 for a put has a delta index of -.05*10000 = -500
    using ExpirationDate = DateTime;
    using Day = DateTime;
    using Time = DateTime;
    using SortedListExtensions;
    using System.Net.Http;

    class Option
    {
        internal string root;
        internal DateTime expiration;
        internal int strike;
        internal LetsBeRational.OptionType optionType;
        internal float multiplier = 100f; // converts option prices to dollars
        internal SortedList<DateTime, OptionData> optionData = new SortedList<DateTime, OptionData>();
    }

    class OptionData
    {
        //internal Option option;
        internal DateTime dt;
        internal DateTime expiration;
        internal int strike;
        internal LetsBeRational.OptionType optionType;
        internal string root;
        internal float underlying;
        internal float bid;
        internal float ask;
        internal float iv;
        internal float delta;
        internal float gamma;
        internal float theta;
        internal float vega;
        internal float rho;
        internal int openInterest;
        internal float riskFreeRate;
        internal float dividendYield;
        internal float mid;
        internal int dte;
        // delta100 is delta in percent times 100; int so it makes a good index; so, if delta is read as -0.5 (at the money put), it will have a delta100 of -5000
        internal int delta100 = -10000;
    }

    // for reading CBOE Data
    public enum CBOEFields : int
    {
        UnderlyingSymbol,
        QuoteDateTime,
        Root,
        Expiration,
        Strike,
        OptionType,
        Open,
        High,
        Low,
        Close,
        TradeVolume,
        BidSize,
        Bid,
        AskSize,
        Ask,
        UnderlyingBid,
        UnderlyingAsk,
        ImpliedUnderlyingPrice,
        ActiveUnderlyingPrice,
        ImpliedVolatility,
        Delta,
        Gamma,
        Theta,
        Vega,
        Rho, 
        OpenInterest
    }

    class Equity
    {
        internal DateTime dt;
        internal string symbol;
        internal float price;
    }

    enum PositionType
    {
        BSH,
        STTBWB,
        STTBWB_FSTT_45_30_15,
        STTBWB_FSTT_60_40_20,
        ProtectedJeep,
        PDS,
        PCS,
        CDS,
        CCS
    }

    // a Position represents a multi-legged option position that was opened at a starting date and time
    // The trades field contains the list of adjustments to the initial trade (trade[0]), incuding the final closing of the trade
    class Position
    {
        // currently held options with key of (root, expiration, strike, type); each (Option, int) is a reference to an Option, and the quantity in the position
        internal SortedList<(string, DateTime, int, LetsBeRational.OptionType), (Option, int)> options = new();

        internal PositionType positionType; // the original PositionType of the position
        internal List<Trade> trades = new List<Trade>(); // trades[0] contains the initial trade...so the Orders in that trade are the initial position
        internal DateTime entryDate; // so we can easily calculate DTE (days to expiration)
        internal float entryValue; // net price in dollars of all options in Position at entry
        internal float entryDelta; // net delta of all options in Position at entry

        internal float curValue; // internal state use by Backtest() to hold current value of Position in dollars
        internal float curDelta; // internal state used by backtest90 to hold current delta of position.
        internal bool closePosition; // internal state used by Backtest() function to decide if this position should be removed from this Position's option SortedList

        // add an option to this Position's options collection if it is not already there.
        // if it is already there, adjust quantity, and, if quantity now 0, remove it from this Position's option collection
        // returns false if option quantity became 0
        internal bool AddOption(Option option, int quantity)
        {
            Debug.Assert(quantity != 0);

            var key = (option.root, option.expiration, option.strike, option.optionType);
            (Option, int) value;
            int keyIndex = options.IndexOfKey(key);
            if (keyIndex >= 0)
            {
                value = options.Values[keyIndex];
                value.Item2 += quantity;
                if (value.Item2 == 0)
                {
                    options.RemoveAt(keyIndex);
                    return false;
                }
            }
            else
            {
                // option not in collection - add it
                options.Add((option.root, option.expiration, option.strike, option.optionType), (option, quantity));
            }

            return true; // option in collection (false meant it was in collection and now isn't because new quatity became 0)
        }

        internal virtual void adjust()
        {

        }
    }

    class BSH : Position
    {
        internal BSH()
        {
            positionType = PositionType.BSH;
        }

        internal override void adjust()
        {
            base.adjust();
        }
    }

    class STTBWB : Position
    {
        internal STTBWB()
        {
            positionType = PositionType.STTBWB;
        }

        internal override void adjust()
        {
            base.adjust();
        }
    }

    // a Trade is a list of filled Orders (1 Order for each different expiration/strik Put or Call in the Trade)
    class Trade
    {
        internal TradeType tradeType = TradeType.None;
        internal DateTime dt; // when orders placed and filled (this is a backtest...we assume orsers filled instantly)
        internal float commission; // total commission for all orders in Trade
        internal List<Order> orders = new List<Order>(); // each order is for a quantity of a single option
    }

    enum TradeType
    {
        None,
        BalancedButterfly,
        BrokenWingButterfly,
        PCS,
        PDS,
        Single
    }

    // an Order is for a filled quantity of Puts or Calls
    class Order
    {
        internal OrderType orderType = OrderType.None;
        internal OptionData option; // reference to option at entry
        internal int quantity;
    }

    enum OrderType
    {
        None,
        Put,
        Call,
        Stock
    }

#if false
    class OptionIndexes {
        Dictionary<ExpirationDate, Dictionary<int, Option>> expiration_strike_index; // for updating existing positions (strike and expiration are known); int is a strike, DateTime is an expiration
        SortedList<ExpirationDate, SortedList<int, Option>> expiration_delta_index; // for finding new positions by dte and delta (compute initial expiration from lowest dte)
        // sortedList = expirationRange_deltaRange_Index[expiration]; List<Option> lo = sortedList.Where(e => lowerDelta < e.Delta &&| e.Delta < higherDelta);
    }
#endif

    class Program
    {
        const bool noITMStrikes = true; // we're not interested in in the money strikes right now
        const int deepInTheMoneyAmount = 100; // # of SPX points at which we consider option "deep in the money"
        const int minStrike = 625;
        const int maxStrike = 10000;
        const int maxDTE = 200; // for reading data
        const int minDTEToOpen = 150; // for opening a position
        const int maxDTEToOpen = 170; // for opening a position
        const int minPositionDTE = 30;
        const float maxLoss = -2000f;
        const float profitTarget = 1000f;

        const string connectionString = "Host=localhost:5432;Username=postgres;Password=11331ca;Database=CBOEOptionData"; // Postgres
        const float Slippage = 0.05f; // from mid.. this should probably be dynamic based on current market conditions
        const float BaseCommission = 0.65f + 0.66f;
        const string DataDir = @"C:\Users\lel48\CBOEDataShop\SPX";
        const string expectedHeader = "underlying_symbol,quote_datetime,root,expiration,strike,option_type,open,high,low,close,trade_volume,bid_size,bid,ask_size,ask,underlying_bid,underlying_ask,implied_underlying_price,active_underlying_price,implied_volatility,delta,gamma,theta,vega,rho,open_interest";
        CultureInfo provider = CultureInfo.InvariantCulture;
        StreamWriter errorLog = new StreamWriter(Path.Combine(DataDir, "error_log.txt"));

        FredRateReader rate_reader = new FredRateReader(new DateTime(2013, 1, 1));
        SP500DividendYieldReader dividend_reader = new SP500DividendYieldReader(new DateTime(2013, 1, 1));

        List<Position> positions = new List<Position>();
        System.Diagnostics.Stopwatch watch = new System.Diagnostics.Stopwatch();

        // if SPX and SPXW exist for the same expiration date, we throw away the SPXW
        // For selecting new positions based on dte and strike: [Date][Time][Dte][Strike], or
        // For selecting new positions based on dte and delta: [Date][Time][Dte][Delta]; deltas are guaranteed to be unique and in order
        // StrikeIndex = SortedList<int, Option> is for updating existing positions given expiration date and strike
        // DeltaIndex = SortedList<int, Option> is for scanning for new positions given initial dte and initial delta
        // when we read data, we make sure that for puts, the delta of a smaller strike is less than the delta of a larger strike and,
        //  for calls, the delta of a smaller strike is greater than that of a larger strike
        // We separate this into a collect of days followed by a collection of times so we can read Day data in parallel
        SortedList<Day, SortedList<Time, SortedList<ExpirationDate, (StrikeIndex, DeltaIndex)>>> PutOptions = new();
        SortedList<Day, SortedList<Time, SortedList<ExpirationDate, (StrikeIndex, DeltaIndex)>>> CallOptions = new();

        static void Main(string[] args)
        {
            // test extensions to SortedList
            //TestSortedListExtensionClass.test();

            var pgm = new Program();
            pgm.run();
        }

        bool LogError(string error)
        {
            errorLog.WriteLine(error); 
            return false;
        }

        void run()
        {
#if false
            DateTime optdt = new DateTime(2019, 8, 7);
            DateTime expdt = new DateTime(2019, 8, 9);
            double price = (9.3 + 9.7) / 2.0;
            double d = 0.01 * dividend_reader.DividendYield(optdt); // trailing 12 - month sp500 dividend yield
            int dte = (expdt - optdt).Days;
            double t = dte / 365.0; // days to expiration / days in year
            double r = 0.01 * rate_reader.RiskFreeRate(optdt, dte); // risk free rate(1 year treasury yield)
            double s = (2888.04 + 2888.88) / 2; // underlying SPX price
            double K = 2850.0; // strike price
            double iv = LetsBeRational.ImpliedVolatility(price, s, K, t, r, d, LetsBeRational.OptionType.Put);
            double delta = LetsBeRational.Delta(s, K, t, r, iv, d, LetsBeRational.OptionType.Put);
            double theta = LetsBeRational.Theta(s, K, t, r, iv, d, LetsBeRational.OptionType.Put);
            double gamma = LetsBeRational.Gamma(s, K, t, r, iv, d, LetsBeRational.OptionType.Put);
            double vega = LetsBeRational.Vega(s, K, t, r, iv, d, LetsBeRational.OptionType.Put);
            double rho = LetsBeRational.Rho(s, K, t, r, iv, d, LetsBeRational.OptionType.Put);
#endif

            watch.Start();

            ReadDataAndComputeGreeks();
            errorLog.Close();

            watch.Stop();
            Console.WriteLine($"Time to read data and compute iv,delta: {0.001 * watch.ElapsedMilliseconds / 60.0} minutes");
            if (true) return;

            watch.Reset();
            watch.Start();

            Backtest();

            watch.Stop();
            Console.WriteLine($"Time to do backtest: {0.001 * watch.ElapsedMilliseconds / 60.0} minutes");

            Console.WriteLine("Hit any key to terminate");
            Console.ReadKey();
            int zzz = 1;
        }

        void ReadDataAndComputeGreeks()
        {
            // Dictionary<DateTime, float> RiskFreeRate = new Dictionary<DateTime, float>();
            // Dictionary<DateTime, float> SP500DivYield = new Dictionary<DateTime, float>();

#if false
            List<string> myList = new List<string>();
            IEnumerable<string> results = myList.Where(s => s == "abc");
            SortedList<int, Option> mySortList = new SortedList<int, Option>();
            IEnumerable<KeyValuePair<int, Option>> res = mySortList.Where(i => i.Key > 30 && i.Key < 60);
#endif

#if false
            // CBOEDataShop 15 minute data (900sec); a separate zip file for each day, so, if programmed correctly, we can read each day in parallel
            string[] zipFileNameArray = Directory.GetFiles(DataDir, "UnderlyingOptionsIntervals_900sec_calcs_oi*.zip", SearchOption.AllDirectories); // filename if you bought greeks
            //string[] zipFileNameArray = Directory.GetFiles(DataDir, "UnderlyingOptionsIntervalsQuotes_900sec*.zip", SearchOption.AllDirectories); // filename if you didn't buy greeks
            Array.Sort(zipFileNameArray);
#endif

#if false
            // first List is in order of Date; Second List is in order of time of day in fixed 15 minute increments
            // StrikeIndex = SortedList<int, Option> is for updateing existing positions given expiration date and strike
            // DeltaIndex = SortedList<int, Option> is for scanning for new positions given initial dte and initial delta
            List<List<SortedList<ExpirationDate, (StrikeIndex, DeltaIndex)>>> OptionData = new List<List<SortedList<ExpirationDate, (StrikeIndex, DeltaIndex)>>>();
#endif

            // get first date
            DateTime first_dt, last_dt;
            string get_first_date_cmd = "select min(quotedatetime) from OptionData;";
            string get_last_date_cmd = "select max(quotedatetime) from OptionData;";
            using (NpgsqlConnection conn1 = new(connectionString))
            {
                conn1.Open();
                Npgsql.NpgsqlCommand sqlCommand1 = new(get_first_date_cmd, conn1); // Postgres
                first_dt = Convert.ToDateTime(sqlCommand1.ExecuteScalar());
                Npgsql.NpgsqlCommand sqlCommand2 = new(get_last_date_cmd, conn1); // Postgres
                last_dt = Convert.ToDateTime(sqlCommand2.ExecuteScalar());
            }

            // generate a list of weekdays (and exclude holidays)
            List<DateTime> dt_list = new() { first_dt };
            int numDays = (last_dt - first_dt).Days;
            TimeSpan one_day = new TimeSpan(1, 0, 0, 0);
            DateTime dt = first_dt;
            while (dt <= last_dt)
            {
                if (dt.DayOfWeek != DayOfWeek.Saturday && dt.DayOfWeek != DayOfWeek.Sunday)
                {
                    dt_list.Add(dt);
                }
                dt = dt.Add(one_day);
            }


            // initialize outer List (OptionData), which is ordered by Date, with new empty sub SortedList, sorted by time, for each date
            // since that sublist is the thing modified when a zip file is read, we can read in parallel without worrying about locks
            foreach (string zipFileName in zipFileNameArray)
            {
                DateTime zipDate = DateTime.Parse(zipFileName.Substring(zipFileName.Length - 14, 10));
                PutOptions.Add(zipDate, new SortedList<Time, SortedList<ExpirationDate, (StrikeIndex, DeltaIndex)>>());
                CallOptions.Add(zipDate, new SortedList<Time, SortedList<ExpirationDate, (StrikeIndex, DeltaIndex)>>());
            }

            // now read actual option data from each zip file (we have 1 zip file per day), row by row, and add it to SortedList for that date
#if PARFOR_READDATA
            Parallel.ForEach(zipFileNameArray, (zipFileName) =>
            {
#else
            foreach (string zipFileName in zipFileNameArray)
            {
#endif
                using (ZipArchive archive = ZipFile.OpenRead(zipFileName))
                {
                    Console.WriteLine($"Processing file: {zipFileName}");
                    string fileName = archive.Entries[0].Name;
                    if (archive.Entries.Count != 1)
                        Console.WriteLine($"Warning: {zipFileName} contains more than one file ({archive.Entries.Count}). Processing first one: {fileName}");
                    ZipArchiveEntry zip = archive.Entries[0];
                    DateTime zipDate = DateTime.Parse(zipFileName.Substring(zipFileName.Length - 14, 10));
                    SortedList<Time, SortedList<ExpirationDate, (StrikeIndex, DeltaIndex)>> putOptionDataForDay = PutOptions[zipDate]; // optionDataForDay is 3d List[time][expiration][(strike,delta)]
                    Debug.Assert(putOptionDataForDay.Count == 0);
                    SortedList<Time, SortedList<ExpirationDate, (StrikeIndex, DeltaIndex)>> callOptionDataForDay = CallOptions[zipDate]; // optionDataForDay is 3d List[time][expiration][(strike,delta)]
                    Debug.Assert(callOptionDataForDay.Count == 0);
                    Dictionary<ExpirationDate, List<OptionData>> expirationDictionary = new();
                    using (StreamReader reader = new StreamReader(zip.Open()))
                    {
                        bool validOption;
                        OptionData option = null;

                        // read header
                        string line;
                        try
                        {
                            line = reader.ReadLine();
                            if (line == null)
                                break;
                        }
                        catch (System.IO.InvalidDataException ex)
                        {
                            string errmsg = $"*Error* InvalidDataException reading file {zipFileName} Row 1 Message {ex.Message}";
                            Console.WriteLine(errmsg);
                            LogError(errmsg);
                            break;
                        }

                        if (!line.StartsWith(expectedHeader))
                        {
                            Console.WriteLine($"Warning: file {fileName} does not have expected header: {line}. Line skiped anyways");
                            Console.WriteLine($"         Expected header: {expectedHeader}");
                        }

                        int rowIndex = 1; // header was row 0, but will be row 1 if we look at data in Excel
                        int numValidOptions = 0;
                        while (true)
                        {
                            try
                            {
                                line = reader.ReadLine();
                                if (line == null)
                                    break;
                            }
                            catch (System.IO.InvalidDataException ex)
                            {
                                string errmsg = $"*Error* InvalidDataException reading file {zipFileName} Row {rowIndex + 1} Message {ex.Message}";
                                Console.WriteLine(errmsg);
                                LogError(errmsg);
                                break;
                            }
                            ++rowIndex;
                            option = new OptionData();
                            option.rowIndex = rowIndex;
                            validOption = ParseOption(noITMStrikes, maxDTEToOpen, line, option, zipDate, fileName, rowIndex);
                            if (validOption)
                            {
                                numValidOptions++;

                                // before creating collections for indexing, we have to make sure:
                                // 1. if there are SPX and SPXW/SPXQ options for the same expiration, we throw away the SPXW or SPXQ. If there are SPXW
                                //    and SPXQ options for the same expiration, we throw away the SPXQ 
                                // 2. If there are options with the same expiration but different strikes, but with the same delta, we adjust delta so that
                                //    if a call, the delta of the higher strike is strictly less than the delta of of a lower strike, and 
                                //    if a put, the delta of the higher strike is strictly greater than the delta of a lower strike.
                                //    We do this by minor adjustments to "true" delta
                                List<OptionData> optionList;
                                bool expirationFound = expirationDictionary.TryGetValue(option.expiration, out optionList);
                                if (!expirationFound)
                                {
                                    optionList = new List<OptionData>();
                                    optionList.Add(option);
                                    expirationDictionary.Add(option.expiration, optionList);
                                }
                                else
                                {
                                    OptionData optionInList = optionList.First();
                                    if (option.root == optionInList.root)
                                        optionList.Add(option);
                                    else
                                    {
                                        if (optionInList.root == "SPX")
                                            continue; // throw away new SPXW/SPXQ option that has same expiration as existing SPX option

                                        if (option.root == "SPX" || option.root == "SPXW") { 
                                            // throw away existing List and replace it with new list of options of root of new option
                                            optionList.Clear();
                                            optionList.Add(option);
                                        }
                                    }
                                }
                            }
                        }
                        int xxx = 1;
                    }

                    // now that we've thrown away SPXW options where there was an SPX option with the same expration, we start creating the main two
                    // indexes: StrikeIndex and DeltaIndex, which are both SortedList<int, OptionData>, for each time and expiration for this day.

                    // To start, we just create just the StrikeIndex and just add an empty DeltaIndex (SortedList<int, OptionData>)
                    // because of the possibility that two options with different strikes will actually have the same delta. Now...tis shouldn't be the
                    // case, but it might be in the data we read because way out of the money options have "funny" deltas sometimes. We will adjust the
                    // deltas that were read so the it's ALWAYS the case that farther out of the money options have lower deltas
                    foreach (var optionsListKVP in expirationDictionary)
                        foreach (OptionData option in optionsListKVP.Value)
                        {
                            if (option.optionType == LetsBeRational.OptionType.Put)
                                AddOptionToOptionDataForDay(option, putOptionDataForDay);
                            else
                                AddOptionToOptionDataForDay(option, callOptionDataForDay);
                        }

                    // now fill in unique deltas
#if PARFOR_READDATA
            });
#else
                }
#endif
                // now 
                int aa = 1;
            }
        }

        void AddOptionToOptionDataForDay(OptionData option, SortedList<Time, SortedList<ExpirationDate, (StrikeIndex, DeltaIndex)>> optionDataForDay)
        {
            StrikeIndex optionDataForStrike;
            DeltaIndex optionDataForDelta;

            int indexOfOptionTime = optionDataForDay.IndexOfKey(option.dt);
            if (indexOfOptionTime == -1)
            {
                // first option of day - need to create SortedList for this time and add it to optionDataForDay
                optionDataForDay.Add(option.dt, new SortedList<ExpirationDate, (StrikeIndex, DeltaIndex)>());
                indexOfOptionTime = optionDataForDay.IndexOfKey(option.dt);
            }

            // now create the two Index collections (one so we can iterate through strikes, the other so we can iterate through deltas)
            (StrikeIndex, DeltaIndex) optionDataForExpiration;
            var optionDataForTime = optionDataForDay.ElementAt(indexOfOptionTime).Value;

            bool expirationFound = optionDataForTime.TryGetValue(option.expiration, out optionDataForExpiration);
            if (!expirationFound)
            {
                optionDataForStrike = new StrikeIndex();
                optionDataForDelta = new DeltaIndex();
                optionDataForTime.Add(option.expiration, (optionDataForStrike, optionDataForDelta));
            }
            else
            {
                optionDataForStrike = optionDataForExpiration.Item1;
                Debug.Assert(optionDataForStrike != null);
                optionDataForDelta = optionDataForExpiration.Item2;
                Debug.Assert(optionDataForStrike != null);
                if (optionDataForStrike.ContainsKey(option.strike))
                {
                    Console.WriteLine($"Duplicate Strike at {option.dt}: expiration={option.expiration}, strike={option.strike}, ");
                    return;
                }
                while (optionDataForDelta.ContainsKey(option.delta100))
                {
                    //var xxx = optionDataForDelta[option.delta100]; // debug
                    if (option.optionType == LetsBeRational.OptionType.Put)
                        option.delta100--;
                    else
                        option.delta100++;
                }
            }
            optionDataForStrike.Add(option.strike, option);
            optionDataForDelta.Add(option.delta100, option);
        }

        bool ParseOption(bool noITMStrikes, int maxDTE, string line, OptionData option, DateTime zipDate, string fileName, int linenum)
        {
            Debug.Assert(option != null);

            string[] fields = line.Split(',');

            if (fields[0] != "^SPX")
                return LogError($"*Error*: underlying_symbol is not ^SPX for file {fileName}, line {linenum}, underlying_symbol {fields[0]}, {line}");

            option.root = fields[2].Trim().ToUpper();
            if (option.root != "SPX" && option.root != "SPXW" && option.root != "SPXQ")
            {
                if (option.root == "BSZ" || option.root == "SRO")
                    return false; // ignore binary options on SPX
                return LogError($"*Error*: root is not SPX, SPXW, or SPXQ for file {fileName}, line {linenum}, root {option.root}, {line}");
            }

            string optionType = fields[5].Trim().ToUpper();
            if (optionType != "P" && optionType != "C")
                return LogError($"*Error*: option_type is neither 'P' or 'C' for file {fileName}, line {linenum}, root {option.root}, {line}");
            option.optionType = (optionType == "P") ? LetsBeRational.OptionType.Put : LetsBeRational.OptionType.Call;

            //row.dt = DateTime.ParseExact(fields[1], "yyyy-MM-dd HH:mm:ss", provider);
            option.dt = DateTime.Parse(fields[(int)CBOEFields.DateTime]);
            Debug.Assert(option.dt.Date == zipDate); // you can have many, many options at same date/time (different strikes)

            //
            // temporarily not interested in option greeks before 10:00:00 and after 15:30:00
            //

            // not ever interested in options after 16:00:00
            switch (option.dt.Hour)
            {
                case 16:
                    if (option.dt.Minute > 0)
                        return false;
                    break;
            }

#if NO_CALLS
            // we're not interested in Calls right now
            if (option.optionType == LetsBeRational.OptionType.Call)
                return false;
#endif
            option.strike = (int)(float.Parse(fields[(int)CBOEFields.Strike]) + 0.001f); // +.001 to prevent conversion error
                                                                                         // for now, only conside strikes with even multiples of 25
#if ONLY25STRIKES
            if (option.strike % 25 != 0)
                return false;
#endif
            if (option.strike < minStrike || option.strike > maxStrike)
                return false;

            option.underlying = float.Parse(fields[(int)CBOEFields.UnderlyingBid]);
            if (option.underlying <= 0.0)
                return LogError($"*Error*: underlying_bid is 0 for file {fileName}, line {linenum}, {line}");
            if (option.underlying < 500.0)
                return LogError($"*Error*: underlying_bid is less than 500 for file {fileName}, line {linenum}, {line}");

            // we're not interested in ITM strikes right now
            if (noITMStrikes && option.strike >= option.underlying)
                return false;

            //row.expiration = DateTime.ParseExact(fields[3], "yyyy-mm-dd", provider);
            option.expiration = DateTime.Parse(fields[(int)CBOEFields.Expiration]);

            TimeSpan tsDte = option.expiration.Date - option.dt.Date;
            option.dte = tsDte.Days;
            if (option.dte < 0)
                return LogError($"*Error*: quote_datetime is later than expiration for file {fileName}, line {linenum}, {line}");

            // we're not interested in dte greater than 180 days
            if (option.dte > maxDTE)
                return false;

            option.bid = float.Parse(fields[(int)CBOEFields.Bid]);
            if (option.bid < 0f)
                return LogError($"*Error*: bid is less than 0 for file {fileName}, line {linenum}, bid {option.bid}, {line}");
            option.ask = float.Parse(fields[(int)CBOEFields.Ask]);
            if (option.ask < 0f)
                return LogError($"*Error*: ask is less than 0 for file {fileName}, line {linenum}, ask {option.ask}, {line}"); ;
            option.mid = (0.5f * (option.bid + option.ask));
#if true
            if (option.mid == 0)
            {
                option.iv = option.delta = option.gamma = option.vega = option.rho = 0f;
                return true; // I keep this option in case it is in a Position
            }
#endif
            // do my own computation if dte == 0 or iv == 0 or delta == 0
            option.iv = float.Parse(fields[(int)CBOEFields.ImpliedVolatility]);
            option.delta = float.Parse(fields[(int)CBOEFields.Delta]);

            if (option.dte == 0 || option.iv == 0 || option.delta == 0)
            {
                double dteFraction = option.dte;
                if (option.dte == 0)
                    dteFraction = (option.dt.TimeOfDay.TotalSeconds - 9*3600 + 1800) / (390*60); // fraction of 390 minute main session
                double t = dteFraction / 365.0; // days to expiration / days in year
                double s = option.underlying; // underlying SPX price
                double K = (double)option.strike; // strike price
                double q = 0.01 * dividend_reader.DividendYield(option.dt); // trailing 12 - month sp500 dividend yield
                double r = 0.01 * rate_reader.RiskFreeRate(option.dt, (option.dte == 0) ? 1 : option.dte); // risk free rate(1 year treasury yield)

                option.iv = (float)LetsBeRational.ImpliedVolatility((double)option.mid, s, K, t, r, q, LetsBeRational.OptionType.Put);
                option.delta = (float)LetsBeRational.Delta(s, K, t, r, option.iv, q, LetsBeRational.OptionType.Put);
                option.delta100 = (int)(option.delta * 10000.0f);
                option.theta = (float)LetsBeRational.Theta(s, K, t, r, option.iv, q, LetsBeRational.OptionType.Put);
                option.gamma = (float)LetsBeRational.Gamma(s, K, t, r, option.iv, q, LetsBeRational.OptionType.Put);
                option.vega = (float)LetsBeRational.Vega(s, K, t, r, option.iv, q, LetsBeRational.OptionType.Put);
                option.rho = (float)LetsBeRational.Rho(s, K, t, r, option.iv, q, LetsBeRational.OptionType.Put);
                return true;
            }

            if (option.iv <= 0f)
                return LogError($"*Error*: implied_volatility is equal to 0 for file {fileName}, line {linenum}, iv {option.iv}, {line}"); ;
            if (option.delta == 0f)
                return LogError($"*Error*: delta is equal to 0 for file {fileName}, line {linenum}, {line}");
            if (Math.Abs(option.delta) == 1f)
                return LogError($"*Error*: absolute value of delta is equal to 1 for file {fileName}, line {linenum}, delta {option.delta}, {line}"); ;
            if (Math.Abs(option.delta) > 1f)
                return LogError($"*Error*: absolute value of delta is greater than 1 for file {fileName}, line {linenum}, delta {option.delta}, {line}"); ;
            option.delta100 = (int)(option.delta * 10000.0f);
            option.gamma = float.Parse(fields[(int)CBOEFields.Gamma]);
            option.theta = float.Parse(fields[(int)CBOEFields.Theta]);
            option.vega = float.Parse(fields[(int)CBOEFields.Vega]);
            option.rho = float.Parse(fields[(int)CBOEFields.Rho]);

            return true;
        }

        void ComputeGreeks(OptionData option)
        {
            // compute iv and delta of option
            double t = option.dte / 365.0;
            double r = 1.0; // 0.01*RateReader.RiskFreeRate(option.dt.Date, option.dte);
            double d = 2.0; // 0.01*DividendReader.DividendYield(option.dt.Date);
            option.riskFreeRate = (float)r;
            option.dividend = (float)d;

            // deep in the money options have iv=0, delta=1
            if (option.optionType == LetsBeRational.OptionType.Call)
            {
                if ((option.strike < ((int)option.underlying) - deepInTheMoneyAmount))
                {
                    option.iv = 0.0f;
                    option.delta100 = 10000;
                }
            }
            else if (option.strike > ((int)option.underlying + deepInTheMoneyAmount))
            {
                option.iv = 0.0f;
                option.delta100 = -10000;
            }
            else
            {
                option.iv = (float)LetsBeRational.ImpliedVolatility(option.mid, option.underlying, option.strike, t, r, d, option.optionType);
                if (Double.IsNaN(option.iv))
                {
                    int qq = 1;
                }
                double delta = LetsBeRational.Delta(option.underlying, option.strike, t, r, option.iv, d, option.optionType);
                if (Double.IsNaN(delta))
                {
                    int qq = 1;
                }
                double delta100f = 100.0 * delta;
                option.delta100 = (int)(10000.0 * delta);
                if (Math.Abs(option.delta100) > 10000)
                {
                    int cc = 1;
                }
                Debug.Assert(option.delta100 != -1);
                Debug.Assert(Math.Abs(option.delta100) <= 10000);
            }
            int a = 1;
        }

        void Backtest()
        {
            // a Position is a combination of Options that we are tracking as a single unit, like an STT-BWB, including adjustemnts
            // for each DateTime in DataList:
            // 1. update P&L, stats of existing Positions, and determine if existing Position needs to be adjusted or exited
            // 2. see if we can add a Position

            Console.WriteLine("");
            Console.WriteLine($"Starting backtest from {PutOptions.Keys[0].ToString("d")} to {PutOptions.Keys[PutOptions.Count - 1].ToString("d")}");

            // start at first date/time of data
            foreach (var keyValuePair in PutOptions)
            {
                DateTime day = keyValuePair.Key;
                SortedList<DateTime, SortedList<ExpirationDate, (StrikeIndex, DeltaIndex)>> optionDataForDay = keyValuePair.Value;
                if (optionDataForDay.Count == 0)
                    Console.WriteLine($"No data for {day.ToString("d")}");
                else
                    Console.WriteLine($"Processing data for {day.ToString("d")}");

                foreach (var sortedListForTime in optionDataForDay)
                {
                    SortedList<ExpirationDate, (StrikeIndex, DeltaIndex)> optionDataForTime = sortedListForTime.Value;
                    Debug.Assert(optionDataForTime.Count > 0);
                    var i1 = optionDataForTime.Values[0].Item1; // StrikeIndex is a SortedList<int, optionData>
                    Debug.Assert(i1.Count > 0);
                    DateTime curDateTime = i1.Values[0].dt;
                    Console.WriteLine($"Testing at {curDateTime.ToString("HH.mm")}");

                    // loop through all exisiting positions, update their values, and see if they need to be adjusted or closed
#if PARFOR_ANALYZE
                    Parallel.ForEach(positions, (position) => {
#else
                    foreach (Position position in positions)
                    {
#endif
                        position.closePosition = false;

                        // compute value of position at current date/time
                        position.curValue = 0.0f;
                        position.curDelta = 0;

                        // new way
                        foreach (var kv in position.options)
                        {
                            var (option, quantity) = kv.Value;
                            OptionData curOption = option.optionData[curDateTime];
                            position.curValue += quantity * curOption.mid * option.multiplier; // a negative value means a credit
                            position.curDelta += quantity * curOption.delta100 * 0.01f;
                        }
#if false
                        /// old way
                        Debug.Assert(position.trades.Count > 0);
                        foreach (Trade trade in position.trades)
                        {
                            foreach (Order order in trade.orders)
                            {
                                Debug.Assert(order.option != null);
                                OptionData entry_option = order.option;
                                (StrikeIndex, DeltaIndex) optionsForExpirationDate = optionDataForTime[entry_option.expiration];
                                OptionData curOption = optionsForExpirationDate.Item1[entry_option.strike];
                                position.curValue += order.quantity * curOption.mid * 100.0f; // a negative value means a credit
                                position.curDelta += order.quantity * curOption.delta100*0.01f;
                            }
                        }
#endif
                        // see if we need to close or adjust position
                        // first check the things that all option positions must check: maxLoss, profitTarget, minPositionDTE
                        float pl = position.curValue - position.entryValue;
                        if (pl < maxLoss)
                        {
                            position.closePosition = true;
                        }
                        else if (position.curValue >= profitTarget)
                        {
                            position.closePosition = true;
                        }
                        else if ((day.Date - position.entryDate.Date).Days < minPositionDTE)
                        {
                            // close trade if dte of original trade is too small
                            position.closePosition = true;
                        }
                        else
                        {
                            // see if we need to adjust or close position
                            position.adjust();
                        }
#if PARFOR_ANALYZE
                    });
#else
                    }
#endif
                    // now remove any closed positions from positions collection
                    positions.RemoveAll(item => item.closePosition);

                    // now select new positions for this date and time
                    // first, just select expirations with 120 to 150 dte
                    DateTime initialExpirationDate = day.AddDays(minDTEToOpen);
                    DateTime finalExpirationDate = day.AddDays(maxDTEToOpen);

                    int startIndex = optionDataForTime.IndexOfFirstDateGreaterThanOrEqualTo(initialExpirationDate);
                    int endIndex = optionDataForTime.IndexOfFirstDateLessThanOrEqualTo(finalExpirationDate);
                    if (startIndex >= 0)
                    {
                        if (endIndex < 0)
                        {
                            endIndex = optionDataForTime.Count - 1;
                        }
                        for (int i = startIndex; i <= endIndex; i++)
                        {
                            (StrikeIndex, DeltaIndex) indexPair = optionDataForTime.ElementAt(i).Value;
                            if (indexPair.Item1 == null)
                            {
                                Debug.Assert(indexPair.Item2 == null);
                                continue;
                            }
                            if (indexPair.Item2 == null)
                                continue;

                            // DeltaIndex is a SortedList<int, Option)
                            // each element of deltaList is a <Key, Value> pair, with the key being the delta and the value being the option
                            DeltaIndex strikeByDeltaList = indexPair.Item2;
                            FindSTTBWBs(strikeByDeltaList);
                        }
                    }
                }
            }
        }

        // For now we try and select an STT at 25-15-5
        void FindSTTBWBs(DeltaIndex strikeByDeltaList)
        {

            // DeltaIndex is a SortedList<int, Option)
            // each element of deltaList is a <Key, Value> pair, with the key being the delta and the value being the option

            // find delta of -4  to -6
            var deltaList5 = strikeByDeltaList.Where(e => e.Key <= -400 && e.Key >= -600);
            Int32 deltaList5Count = deltaList5.Count();
            if (deltaList5.Count() == 0)
                return;

            // find delta of -13 to -16
            var deltaList15 = strikeByDeltaList.Where(e => e.Key <= -1300 && e.Key >= -1600);
            Int32 deltaList15Count = deltaList15.Count();
            if (deltaList15.Count() == 0)
                return;

            // find delta of -23 to -26
            var deltaList25 = strikeByDeltaList.Where(e => e.Key <= -2300 && e.Key >= -2600);
            Int32 deltaList25Count = deltaList25.Count();
            if (deltaList25.Count() == 0)
                return;

            foreach (var delta25kv in deltaList25)
            {
                OptionData opt25 = delta25kv.Value;
                int opt25Delta = opt25.delta100;
                foreach (var delta15kv in deltaList15)
                {
                    OptionData opt15 = delta15kv.Value;
                    int opt15Delta = opt15.delta100;
                    foreach (var delta5kv in deltaList5)
                    {
                        OptionData opt5 = delta5kv.Value;
                        int opt5Delta = opt5.delta100;

                        // calculate total delta, cost
                        float totalDelta = (4 * opt25Delta - 8 * opt15Delta + 4 * opt5Delta) * .01f;
                        //float totalCostNoSlippage = (-4 * opt25.mid + 8 * opt15.mid - 4 * opt5.mid) * 100.0f;

                        // only create Trade if delta between -0.5 and 0.5
                        if (totalDelta <= 0.5 && totalDelta >= -0.5)
                        {
                            Position position = AddSTTBWB(opt5, opt15, opt25);
                            int yqrs = 1;
                        }
                    }
                }
            }
        }

        Position AddSTTBWB(OptionData opt5, OptionData opt15, OptionData opt25)
        {
            float totalDelta = (4 * opt25.delta100 - 8 * opt15.delta100 + 4 * opt5.delta100) * .01f;
            float value = (4 * opt25.mid - 8 * opt15.mid + 4 * opt5.mid) * 100f; // a negative value means a credit
            float commission = 16f * BaseCommission;
            float slippage = 16 * Slippage * 100.0f;
            float costs = slippage + commission;

            Position position = new Position();
            position.positionType = PositionType.STTBWB;
            position.entryDelta = position.curDelta = totalDelta;
            position.entryValue = position.curValue = value;

            Trade trade = new Trade();
            trade.tradeType = TradeType.BrokenWingButterfly;
            trade.dt = opt5.dt;
            trade.orders = new List<Order>();
            trade.commission = commission;

            Order delta5Order = new Order();
            delta5Order.orderType = OrderType.Put;
            delta5Order.quantity = 4;
            delta5Order.option = opt5;
            trade.orders.Add(delta5Order);

            Order delta15Order = new Order();
            delta15Order.orderType = OrderType.Put;
            delta15Order.quantity = -8;
            delta15Order.option = opt15;
            trade.orders.Add(delta15Order);

            Order delta25Order = new Order();
            delta25Order.orderType = OrderType.Put;
            delta25Order.quantity = 4;
            delta25Order.option = opt25;

            trade.orders.Add(delta25Order);
            position.trades.Add(trade);
            position.entryDate = opt25.dt;
            positions.Add(position);

            return position;
        }
    }

    public class FloatInterval
    {
        private float start, end;

        public FloatInterval(float start, float end)
        {
            this.start = start;
            this.end = end;
        }

        public bool InOpenInterval(float value)
        {
            return (value > start) && (value < end);
        }

        public bool InClosedInterval(float value)
        {
            return (value >= start) && (value <= end);
        }

        public bool InLeftClosedInterval(float value)
        {
            return (value >= start) && (value < end);
        }

        public bool InRightClosedInterval(float value)
        {
            return (value > start) && (value <= end);
        }
    }
}

namespace SortedListExtensions
{
    using OptionBacktester;
    using StrikeIndex = SortedList<int, OptionBacktester.OptionData>;
    using DeltaIndex = SortedList<int, OptionBacktester.OptionData>;
    using ExpirationDate = DateTime;

    public static class TestSortedListExtensionClass
    {
        internal static void test()
        {
            var strikeIndex = new StrikeIndex();
            var deltaIndex = new DeltaIndex();
            var list = new SortedList<ExpirationDate, (StrikeIndex, DeltaIndex)>();

            DateTime d1 = new DateTime(2021, 1, 1);
            list.Add(d1, (strikeIndex, deltaIndex));
            var i1 = list.IndexOfFirstDateGreaterThanOrEqualTo(d1);
            Debug.Assert(i1 == 0);
            i1 = list.IndexOfFirstDateLessThanOrEqualTo(d1);
            Debug.Assert(i1 == 0);

            DateTime d2 = new DateTime(2021, 1, 2);
            i1 = list.IndexOfFirstDateGreaterThanOrEqualTo(d2);
            Debug.Assert(i1 == -1);
            DateTime d0 = new DateTime(2020, 1, 1);
            i1 = list.IndexOfFirstDateLessThanOrEqualTo(d0);
            Debug.Assert(i1 == 0);

            list.Add(d2, (strikeIndex, deltaIndex));
            i1 = list.IndexOfFirstDateGreaterThanOrEqualTo(d2);
            Debug.Assert(i1 == 1);
            i1 = list.IndexOfFirstDateGreaterThanOrEqualTo(d1);
            Debug.Assert(i1 == 0);

            int xx = 1;
        }
    }

    public static class SortedListExtensionClass
    {
        internal static int IndexOfFirstDateGreaterThanOrEqualTo(this SortedList<ExpirationDate, (StrikeIndex, DeltaIndex)> options, ExpirationDate expirationDate)
        {
            Debug.Assert(options.Count > 0);
            int minIdx = 0;
            int midIdx;
            int maxIdx = options.Count - 1;

            if (maxIdx == 0)
                return (options.First().Key >= expirationDate) ? 0 : -1;

            while (minIdx < maxIdx)
            {
                midIdx = (minIdx + maxIdx) / 2;
                DateTime dt = options.ElementAt(midIdx).Key;
                if (dt == expirationDate)
                {
                    return midIdx;
                }
                if (dt < expirationDate)
                {
                    minIdx = midIdx + 1;
                }
                else // dt > expirationDate
                {
                    maxIdx = midIdx;
                }
            }
            return minIdx;
        }

        internal static int IndexOfFirstDateLessThanOrEqualTo(this SortedList<ExpirationDate, (StrikeIndex, DeltaIndex)> options, ExpirationDate expirationDate)
        {
            Debug.Assert(options.Count > 0);
            int minIdx = 0;
            int midIdx;
            int maxIdx = options.Count - 1;

            if (maxIdx == 0)
                return (options.First().Key <= expirationDate) ? 0 : -1;

            while (minIdx < maxIdx)
            {
                midIdx = (minIdx + maxIdx) / 2;
                DateTime dt = options.ElementAt(midIdx).Key;
                if (dt == expirationDate)
                {
                    return midIdx;
                }
                if (dt > expirationDate)
                {
                    maxIdx = midIdx - 1;
                }
                else // dt < expirationDate
                {
                    minIdx = midIdx;
                }
            }
            Debug.Assert(minIdx == maxIdx);
            return minIdx;
        }
    }
}

<|MERGE_RESOLUTION|>--- conflicted
+++ resolved
@@ -20,11 +20,7 @@
 using System.Globalization;
 using System.Diagnostics;
 using System.Linq;
-<<<<<<< HEAD
 using Npgsql; // for postgres
-=======
-using ReadFredTreasuryRates;
->>>>>>> 00425399
 
 namespace OptionBacktester
 {
